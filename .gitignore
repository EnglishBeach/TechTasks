--- conflicted
+++ resolved
@@ -1,8 +1,5 @@
 **_env
 .venv
 vosk-model**
-<<<<<<< HEAD
-**.lock
-=======
 result
->>>>>>> c90694b7
+**.lock